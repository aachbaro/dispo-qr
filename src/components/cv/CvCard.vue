--- conflicted
+++ resolved
@@ -18,17 +18,13 @@
         <button
           v-if="!expanded && hasDetails"
           @click="expanded = true"
-<<<<<<< HEAD
           :aria-expanded="expanded"
-=======
->>>>>>> c15df1a0
           class="mt-4 text-sm text-gray-600 hover:text-black underline transition-colors"
         >
           Voir plus sur {{ entreprise?.prenom || "ce profil" }}
         </button>
       </Transition>
 
-<<<<<<< HEAD
       <ExpandCollapse :visible="expanded && hasDetails">
         <div class="space-y-8 mt-6">
           <TransitionGroup name="stagger" tag="div" class="space-y-8">
@@ -41,44 +37,6 @@
               <component
                 :is="section.component"
                 v-bind="section.props"
-=======
-      <ExpandableSection :visible="expanded && hasDetails">
-        <div class="space-y-8 mt-6">
-          <TransitionGroup name="stagger" tag="div" class="space-y-8">
-            <div
-              v-if="showSkills"
-              key="skills"
-              class="opacity-0 animate-fadeIn delay-100"
-            >
-              <CvSkills
-                :skills="skills"
-                :entreprise-slug="entrepriseSlug"
-                :is-owner="isOwner"
-                @updated="refresh"
-              />
-            </div>
-
-            <div
-              v-if="showExperiences"
-              key="experiences"
-              class="opacity-0 animate-fadeIn delay-300"
-            >
-              <CvExperiences
-                :experiences="experiences"
-                :entreprise-slug="entrepriseSlug"
-                :is-owner="isOwner"
-                @updated="refresh"
-              />
-            </div>
-
-            <div
-              v-if="showEducation"
-              key="education"
-              class="opacity-0 animate-fadeIn delay-500"
-            >
-              <CvEducation
-                :education="education"
->>>>>>> c15df1a0
                 :entreprise-slug="entrepriseSlug"
                 :is-owner="isOwner"
                 @updated="refresh"
@@ -89,32 +47,20 @@
           <button
             v-if="expanded"
             @click="expanded = false"
-<<<<<<< HEAD
             aria-expanded="true"
-=======
->>>>>>> c15df1a0
             class="mt-4 text-sm text-gray-500 hover:text-black underline transition-colors"
           >
             Réduire
           </button>
         </div>
-<<<<<<< HEAD
       </ExpandCollapse>
-=======
-      </ExpandableSection>
->>>>>>> c15df1a0
     </div>
   </section>
 </template>
 
 <script setup lang="ts">
-<<<<<<< HEAD
 import { computed, onMounted, ref, toRefs, watch, type Component } from "vue";
 import ExpandCollapse from "@/components/ui/ExpandCollapse.vue";
-=======
-import { computed, onMounted, ref, toRefs, watch } from "vue";
-import ExpandableSection from "@/components/ui/ExpandableSection.vue";
->>>>>>> c15df1a0
 import { useCv } from "./useCv";
 import CvProfile from "./CvProfile.vue";
 import CvSkills from "./CvSkills.vue";
@@ -133,7 +79,6 @@
 const { entreprise, profile, skills, experiences, education, fetchCv } = useCv();
 
 const entrepriseSlug = computed(() => entreprise.value?.slug ?? props.entrepriseRef);
-<<<<<<< HEAD
 
 type SectionKey = "skills" | "experiences" | "education";
 
@@ -169,23 +114,9 @@
 
 const visibleSections = computed(() => sections.value.filter((section) => section.visible));
 const hasDetails = computed(() => visibleSections.value.length > 0);
-=======
-const hasDetails = computed(
-  () =>
-    skills.value.length > 0 ||
-    experiences.value.length > 0 ||
-    education.value.length > 0 ||
-    props.isOwner
-);
-const showSkills = computed(() => skills.value.length > 0 || props.isOwner);
-const showExperiences = computed(() => experiences.value.length > 0 || props.isOwner);
-const showEducation = computed(() => education.value.length > 0 || props.isOwner);
->>>>>>> c15df1a0
 
 async function refresh() {
-  if (!props.entrepriseRef) {
-    return;
-  }
+  if (!props.entrepriseRef) return;
 
   try {
     loading.value = true;
@@ -249,21 +180,6 @@
 
 .animate-fadeIn {
   animation: fadeIn 0.7s ease forwards;
-<<<<<<< HEAD
   animation-delay: var(--delay, 0s);
-=======
-}
-
-.delay-100 {
-  animation-delay: 0.1s;
-}
-
-.delay-300 {
-  animation-delay: 0.3s;
-}
-
-.delay-500 {
-  animation-delay: 0.5s;
->>>>>>> c15df1a0
 }
 </style>